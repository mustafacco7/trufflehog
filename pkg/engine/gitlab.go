package engine

import (
	"fmt"
	"runtime"

	"github.com/go-errors/errors"
	gogit "github.com/go-git/go-git/v5"
	"google.golang.org/protobuf/proto"
	"google.golang.org/protobuf/types/known/anypb"

	"github.com/trufflesecurity/trufflehog/v3/pkg/common"
	"github.com/trufflesecurity/trufflehog/v3/pkg/context"
	"github.com/trufflesecurity/trufflehog/v3/pkg/pb/sourcespb"
	"github.com/trufflesecurity/trufflehog/v3/pkg/sources"
	"github.com/trufflesecurity/trufflehog/v3/pkg/sources/git"
	"github.com/trufflesecurity/trufflehog/v3/pkg/sources/gitlab"
)

// ScanGitLab scans GitLab with the provided configuration.
func (e *Engine) ScanGitLab(ctx context.Context, c sources.Config) error {
	logOptions := &gogit.LogOptions{}
	opts := []git.ScanOption{
		git.ScanOptionFilter(c.Filter),
		git.ScanOptionLogOptions(logOptions),
	}
	scanOptions := git.NewScanOptions(opts...)

	connection := &sourcespb.GitLab{}

	switch {
	case len(c.Token) > 0:
		connection.Credential = &sourcespb.GitLab_Token{
			Token: c.Token,
		}
	default:
		return fmt.Errorf("must provide token")
	}

	if len(c.Endpoint) > 0 {
		connection.Endpoint = c.Endpoint
	}

	if len(c.Repos) > 0 {
		connection.Repositories = c.Repos
	}

	var conn anypb.Any
	err := anypb.MarshalFrom(&conn, connection, proto.MarshalOptions{})
	if err != nil {
		ctx.Logger().Error(err, "failed to marshal gitlab connection")
		return err
	}

	gitlabSource := gitlab.Source{}
<<<<<<< HEAD
	cfg := sources.NewSourceConfig(
		"trufflehog - gitlab",
		0,
		int64(sourcespb.SourceType_SOURCE_TYPE_GITLAB),
		&conn,
		sources.WithConcurrency(runtime.NumCPU()),
		sources.WithVerify(true),
	)
	err = gitlabSource.Init(ctx, cfg)
=======
	ctx = context.WithValues(ctx,
		"source_type", gitlabSource.Type().String(),
		"source_name", "gitlab",
	)
	err = gitlabSource.Init(ctx, "trufflehog - gitlab", 0, int64(sourcespb.SourceType_SOURCE_TYPE_GITLAB), true, &conn, runtime.NumCPU())
>>>>>>> d317ddb5
	if err != nil {
		return errors.WrapPrefix(err, "could not init GitLab source", 0)
	}
	gitlabSource.WithScanOptions(scanOptions)

	e.sourcesWg.Add(1)
	go func() {
		defer common.RecoverWithExit(ctx)
		defer e.sourcesWg.Done()
		err := gitlabSource.Chunks(ctx, e.ChunksChan())
		if err != nil {
			ctx.Logger().Error(err, "error scanning GitLab")
		}
	}()
	return nil
}<|MERGE_RESOLUTION|>--- conflicted
+++ resolved
@@ -53,7 +53,6 @@
 	}
 
 	gitlabSource := gitlab.Source{}
-<<<<<<< HEAD
 	cfg := sources.NewSourceConfig(
 		"trufflehog - gitlab",
 		0,
@@ -62,14 +61,11 @@
 		sources.WithConcurrency(runtime.NumCPU()),
 		sources.WithVerify(true),
 	)
-	err = gitlabSource.Init(ctx, cfg)
-=======
 	ctx = context.WithValues(ctx,
 		"source_type", gitlabSource.Type().String(),
 		"source_name", "gitlab",
 	)
-	err = gitlabSource.Init(ctx, "trufflehog - gitlab", 0, int64(sourcespb.SourceType_SOURCE_TYPE_GITLAB), true, &conn, runtime.NumCPU())
->>>>>>> d317ddb5
+	err = gitlabSource.Init(ctx, cfg)
 	if err != nil {
 		return errors.WrapPrefix(err, "could not init GitLab source", 0)
 	}
